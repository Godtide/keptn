#!/bin/bash
source ./utils.sh

GITHUB_USER=$(cat ../install/scripts/creds.json | jq -r '.githubUserName')
GITHUB_ORG=$(cat ../install/scripts/creds.json | jq -r '.githubOrg')
GITHUB_TOKEN=$(cat ../install/scripts/creds.json | jq -r '.githubPersonalAccessToken')

KEPTN_ENDPOINT=https://$(kubectl get ksvc -n keptn control -o=yaml | yq r - status.domain)
KEPTN_API_TOKEN=$(kubectl get secret keptn-api-token -n keptn -o=yaml | yq - r data.keptn-api-token | base64 --decode)

<<<<<<< HEAD
PROJECT=sockshop6
=======
PROJECT=sockshop4

# Delete old project
git ls-remote https://github.com/$GITHUB_ORG_NIGHTLY/$PROJECT > /dev/null 2>&1
if [ $? = 0 ]; then 
    echo "Delete project $PROJECT" 
    hub delete -y $GITHUB_ORG_NIGHTLY/$PROJECT
    echo "Finished deleting project $PROJECT"
else 
    echo "No project to delete"
fi

# Authenticate keptn CLI
>>>>>>> 38fa3440
keptn auth --endpoint=$KEPTN_ENDPOINT --api-token=$KEPTN_API_TOKEN
verify_test_step $? "Could not authenticate at keptn API."

keptn configure --org=$GITHUB_ORG --user=$GITHUB_USER --token=$GITHUB_TOKEN
verify_test_step $? "keptn config command failed."

# Test keptn config result
RETRY=0; RETRY_MAX=12;
while [[ $RETRY -lt $RETRY_MAX ]]; do
  sleep 10
  STORED_GITHUB_USER=$(kubectl get secret github-credentials -n keptn -o=yaml | yq - r data.user | base64 --decode)

  if [ "$STORED_GITHUB_USER" == "$GITHUB_USER" ]; then
      echo "Keptn config succeeded."
      break
  fi
  RETRY=$[$RETRY+1]
  echo "Expected value user=$GITHUB_USER not yet stored in cluster. Actual value is $STORED_GITHUB_USER. Trying again in 10 seconds."
  sleep 10
  if [ $RETRY -eq $RETRY_MAX ]; then
    echo "keptn config failed."
  fi
done

# Test keptn create-project and onboard
rm -rf examples
git clone https://github.com/keptn/examples
cd examples
cd onboarding-carts

keptn create project $PROJECT shipyard.yaml
verify_test_step $? "keptn create project command failed."

sleep 30
keptn onboard service --project=$PROJECT --values=values_carts.yaml

sleep 30
keptn onboard service --project=$PROJECT --values=values_carts_db.yaml --deployment=deployment_carts_db.yaml --service=service_carts_db.yaml

sleep 30
cd ../..
npm install newman
yq w keptn.postman_environment.json values[1].value $PROJECT | yq - r -j > keptn.postman_environment_tmp.json
rm keptn.postman_environment.json
mv keptn.postman_environment_tmp.json keptn.postman_environment.json
node_modules/.bin/newman run keptn.postman_collection.json -e keptn.postman_environment.json<|MERGE_RESOLUTION|>--- conflicted
+++ resolved
@@ -8,10 +8,7 @@
 KEPTN_ENDPOINT=https://$(kubectl get ksvc -n keptn control -o=yaml | yq r - status.domain)
 KEPTN_API_TOKEN=$(kubectl get secret keptn-api-token -n keptn -o=yaml | yq - r data.keptn-api-token | base64 --decode)
 
-<<<<<<< HEAD
-PROJECT=sockshop6
-=======
-PROJECT=sockshop4
+PROJECT=sockshop
 
 # Delete old project
 git ls-remote https://github.com/$GITHUB_ORG_NIGHTLY/$PROJECT > /dev/null 2>&1
@@ -24,7 +21,6 @@
 fi
 
 # Authenticate keptn CLI
->>>>>>> 38fa3440
 keptn auth --endpoint=$KEPTN_ENDPOINT --api-token=$KEPTN_API_TOKEN
 verify_test_step $? "Could not authenticate at keptn API."
 
