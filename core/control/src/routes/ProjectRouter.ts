import express = require('express');
<<<<<<< HEAD
import { CreateRequest } from '../types/createRequest';
import { GitHubFactoryBuilder } from '../factoryBuilders/GitHubFactoryBuilder';
=======
>>>>>>> 8213401d

const router = express.Router();

router.post('/', async (request: express.Request, response: express.Response) => {

  // TODO: convert payload into a CloudEvent containing the following data block:

  /*
    data : {
      project: 'sockshop',
      stages: [
        {
          name: 'dev',
          deployment_strategy: 'direct',
        },
        {
          name: 'staging',
          deployment_strategy: 'blue_green_service',
        },
        {
          name: 'production',
          deployment_strategy: 'blue_green_service',
        },
      ],
    }
  */

  // Post this CloudEvent into the Channel.

  const result = {
    result: 'success',
  };

  response.send(result);
});

router.get('/', (request: express.Request, response: express.Response) => {

  const result = {
    result: 'success',
  };

  response.send(result);
});

router.delete('/', async (request: express.Request, response: express.Response) => {

  const result = {
    result: 'success',
  };

  response.send(result);
});

export = router;<|MERGE_RESOLUTION|>--- conflicted
+++ resolved
@@ -1,10 +1,4 @@
 import express = require('express');
-<<<<<<< HEAD
-import { CreateRequest } from '../types/createRequest';
-import { GitHubFactoryBuilder } from '../factoryBuilders/GitHubFactoryBuilder';
-=======
->>>>>>> 8213401d
-
 const router = express.Router();
 
 router.post('/', async (request: express.Request, response: express.Response) => {
