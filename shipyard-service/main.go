package main

import (
	"bytes"
	"context"
	"encoding/json"
	"errors"
	"fmt"
	"log"
	"net/http"
	"net/url"
	"os"
	"time"

	"github.com/gorilla/websocket"
	"github.com/keptn/keptn/cli/utils/websockethelper"
	"github.com/keptn/keptn/configuration-service/models"
	websocketutil "github.com/keptn/keptn/shipyard-service/websocketutil"

	"github.com/cloudevents/sdk-go/pkg/cloudevents"
	"github.com/cloudevents/sdk-go/pkg/cloudevents/client"
	cloudeventshttp "github.com/cloudevents/sdk-go/pkg/cloudevents/transport/http"
	"github.com/cloudevents/sdk-go/pkg/cloudevents/types"
	"github.com/google/uuid"
	"github.com/kelseyhightower/envconfig"
	keptnutils "github.com/keptn/go-utils/pkg/utils"
)

const timeout = 60
const configservice = "CONFIGURATION_SERVICE"
const eventbroker = "EVENTBROKER"
const api = "API"

type envConfig struct {
	Port int    `envconfig:"RCV_PORT" default:"8080"`
	Path string `envconfig:"RCV_PATH" default:"/"`
}

type createProjectEventData struct {
	Project      string          `json:"project"`
	GitRemoteURL string          `json:"gitremoteurl"`
	GitUser      string          `json:"gituser"`
	GitToken     string          `json:"gittoken"`
	Shipyard     []shipyardStage `json:"stages"`
}

type shipyardStage struct {
	Name               string `json:"name"`
	DeplyomentStrategy string `json:"deployment_strategy"`
	TestStrategy       string `json:"test_strategy"`
}

type doneEventData struct {
	Result  string `json:"result"`
	Message string `json:"message"`
	Version string `json:"version"`
}

type Client struct {
	httpClient *http.Client
}

func main() {
	var env envConfig
	if err := envconfig.Process("", &env); err != nil {
		log.Fatalf("failed to process env var: %s", err)
	}
	os.Exit(_main(os.Args[1:], env))
}

func _main(args []string, env envConfig) int {

	ctx := context.Background()

	t, err := cloudeventshttp.New(
		cloudeventshttp.WithPort(env.Port),
		cloudeventshttp.WithPath(env.Path),
	)
	if err != nil {
		log.Fatalf("failed to create transport: %v", err)
	}

	c, err := client.New(t)
	if err != nil {
		log.Fatalf("failed to create client: %v", err)
	}
	log.Fatalf("failed to start receiver: %s", c.StartReceiver(ctx, gotEvent))

	return 0
}

func newClient() *Client {
	client := Client{
		httpClient: &http.Client{
			Timeout: 5 * time.Second,
		},
	}
	return &client
}

func gotEvent(ctx context.Context, event cloudevents.Event) error {
	var shkeptncontext string
	event.Context.ExtensionAs("shkeptncontext", &shkeptncontext)

	logger := keptnutils.NewLogger(shkeptncontext, event.Context.GetID(), "shipyard-service")

	// open websocket connection to api component
	endPoint, err := getServiceEndpoint(api)
	if err != nil {
		return err
	}

	if endPoint.Host == "" {
		const errorMsg = "Host of api not set"
		logger.Error(errorMsg)
		return errors.New(errorMsg)
	}

	connData := &websockethelper.ConnectionData{}
	if err := event.DataAs(connData); err != nil {
		logger.Error(fmt.Sprintf("Data of the event is incompatible: %s", err.Error()))
		return err
	}

	ws, _, err := websocketutil.OpenWS(*connData, endPoint)
	if err != nil {
		logger.Error(fmt.Sprintf("Opening websocket connection failed: %s", err.Error()))
		return err
	}
	defer ws.Close()

	//if event.Type() == "sh.keptn.internal.events.project.create" { // for keptn internal topics
	if event.Type() == "create.project" {
		version, err := createProjectAndProcessShipyard(event, *logger, ws)
		if err := logErrAndRespondWithDoneEvent(event, version, err, *logger, ws); err != nil {
			return err
		}
		return nil
	}

	const errorMsg = "Received unexpected keptn event that cannot be processed"
	if err := websocketutil.WriteWSLog(ws, createEventCopy(event, "sh.keptn.events.log"), errorMsg, true, "INFO"); err != nil {
		logger.Error(fmt.Sprintf("Could not write log to websocket: %s", err.Error()))
	}
	logger.Error(errorMsg)
	return errors.New(errorMsg)
}

// createProjectAndProcessShipyard creates a project and stages defined in the shipyard
func createProjectAndProcessShipyard(event cloudevents.Event, logger keptnutils.Logger, ws *websocket.Conn) (*models.Version, error) {
	eventData := &createProjectEventData{}
	if err := event.DataAs(eventData); err != nil {
		return nil, err
	}

	client := newClient()
	// create project
	project := models.Project{}
	project.ProjectName = eventData.Project
	if err := client.createProject(project, logger); err != nil {
<<<<<<< HEAD
		logger.Error(err.Error())
		return nil, fmt.Errorf("Creating project %s failed: %s", project.ProjectName, err.Error())
=======
		return nil, fmt.Errorf("Creating project %s failed. %s", project.ProjectName, err.Error())
>>>>>>> 3ea989c0
	}
	if err := websocketutil.WriteWSLog(ws, createEventCopy(event, "sh.keptn.events.log"), fmt.Sprintf("%s created", project.ProjectName), false, "INFO"); err != nil {
		logger.Error(fmt.Sprintf("Could not write log to websocket: %s", err.Error()))
	}

	// process shipyard file and create stages
	for _, shipyardStage := range eventData.Shipyard {
		stage := models.Stage{}
		stage.StageName = shipyardStage.Name

		if err := client.createStage(project, stage, logger); err != nil {
			return nil, fmt.Errorf("Creating stage %s failed: %s", stage.StageName, err.Error())
		}
		if err := websocketutil.WriteWSLog(ws, createEventCopy(event, "sh.keptn.events.log"), fmt.Sprintf("%s created", stage.StageName), false, "INFO"); err != nil {
			logger.Error(fmt.Sprintf("Could not write log to websocket: %s", err.Error()))
		}
	}

	// store shipyard.yaml
	shipyard := models.Resource{}

	var resourceURI = "shipyard.yaml"
	shipyard.ResourceURI = &resourceURI
	shipyard.ResourceContent, _ = json.Marshal(eventData.Shipyard)

	resources := []*models.Resource{&shipyard}
	version, err := client.storeResource(project, resources, logger)
	if err != nil {
		return nil, fmt.Errorf("Storing %s file failed. %s", resourceURI, err.Error())
	}

	return version, nil
}

// logErrAndRespondWithDoneEvent sends a keptn done event to the keptn eventbroker
func logErrAndRespondWithDoneEvent(event cloudevents.Event, version *models.Version, err error, logger keptnutils.Logger, ws *websocket.Conn) error {
	if err != nil {
		// error
		logger.Error(err.Error())

		if err := websocketutil.WriteWSLog(ws, createEventCopy(event, "sh.keptn.events.log"), fmt.Sprintf("%s", err.Error()), true, "INFO"); err != nil {
			logger.Error(fmt.Sprintf("Could not write log to websocket: %s", err.Error()))
		}
		if err := sendDoneEvent(event, "error", err.Error(), version); err != nil {
			logger.Error(fmt.Sprintf("No sh.keptn.event.done event sent. %s", err.Error()))
		}

		return err

	}
	// success
	const successMsg = "Project created and shipyard successfully processed"
	logger.Info(successMsg)

	if err := websocketutil.WriteWSLog(ws, createEventCopy(event, "sh.keptn.events.log"), successMsg, true, "INFO"); err != nil {
		logger.Error(fmt.Sprintf("Could not write log to websocket: %s", err.Error()))
	}
	if err := sendDoneEvent(event, "success", successMsg, version); err != nil {
		logger.Error(fmt.Sprintf("No sh.keptn.event.done event sent. %s", err.Error()))
	}

	return nil
}

func (client *Client) createProject(project models.Project, logger keptnutils.Logger) error {
	data, err := project.MarshalBinary()
	if err != nil {
		return fmt.Errorf("Failed to marshal project. %s", err.Error())
	}

	resp, err := postRequest(client, "/project", data)
	if err != nil {
		return fmt.Errorf("Failed to post request. %s", err.Error())
	}

	defer resp.Body.Close()
	if resp.StatusCode == http.StatusNoContent || resp.StatusCode == http.StatusOK { // 204 - Success. Project has been created. Response does not have a body.
		logger.Info("Project successfully created")
	} else if resp.StatusCode == http.StatusBadRequest { //	400 - Failed. Project could not be created.
		errorObj := models.Error{}
		json.NewDecoder(resp.Body).Decode(&errorObj)
		return errors.New(*errorObj.Message)
	} else { // catch undefined errors
		return errors.New("Undefined error in response of creating project")
	}

	return nil
}

func (client *Client) createStage(project models.Project, stage models.Stage, logger keptnutils.Logger) error {
	data, err := project.MarshalBinary()
	if err != nil {
		return fmt.Errorf("Failed to marshal stage. %s", err.Error())
	}

	resp, err := postRequest(client, fmt.Sprintf("project/%s/stage", project.ProjectName), data)
	if err != nil {
		return fmt.Errorf("Failed to post request. %s", err.Error())
	}

	defer resp.Body.Close()
	if resp.StatusCode == http.StatusNoContent { // 204 - Success. Stage has been created. Response does not have a body.
		logger.Info("Stage successfully created")
	} else if resp.StatusCode == http.StatusBadRequest { //	400 - Failed. Stage could not be created.
		errorObj := models.Error{}
		json.NewDecoder(resp.Body).Decode(&errorObj)
		return errors.New(*errorObj.Message)
	} else { // catch undefined errors
		return errors.New("Undefined error in response of creating stage")
	}

	return nil
}

func (client *Client) storeResource(project models.Project, resources []*models.Resource, logger keptnutils.Logger) (*models.Version, error) {
	data, err := project.MarshalBinary()
	if err != nil {
		return nil, fmt.Errorf("Failed to marshal stage. %s", err.Error())
	}

	resp, err := postRequest(client, fmt.Sprintf("project/%s/resource", project.ProjectName), data)
	if err != nil {
		return nil, fmt.Errorf("Failed to post request. %s", err.Error())
	}

	defer resp.Body.Close()
	if resp.StatusCode == http.StatusCreated { // 201 - Success. Stage has been created. Response does not have a body.
		versionObj := models.Version{}
		json.NewDecoder(resp.Body).Decode(&versionObj)
		logger.Info("Resource successfully stored")

		return &versionObj, nil
	} else if resp.StatusCode == http.StatusBadRequest { //	400 - Failed. Stage could not be created.
		errorObj := models.Error{}
		json.NewDecoder(resp.Body).Decode(&errorObj)

		return nil, errors.New(*errorObj.Message)
	} else { // catch undefined errors
		return nil, errors.New("Undefined error in response of storing resource")
	}
}

// postRequest sends a post request
func postRequest(client *Client, path string, body []byte) (*http.Response, error) {
	endPoint, err := getServiceEndpoint(configservice)
	if err != nil {
		return nil, err
	}

	if endPoint.Host == "" {
		return nil, errors.New("Host of configuration-service not set")
	}

	eventURL := endPoint
	eventURL.Path = path

	req, err := http.NewRequest("POST", eventURL.String(), bytes.NewReader(body))
	if err != nil {
		return nil, errors.New("Failed to build new request")
	}

	return client.httpClient.Do(req)
}

// getServiceEndpoint returns the endpoint of a service stored in an environment variable
func getServiceEndpoint(service string) (url.URL, error) {
	url, err := url.Parse(os.Getenv(service))
	if err != nil {
		return *url, fmt.Errorf("Failed to retrieve value from ENVIRONMENT_VARIABLE: %s", service)
	}
	return *url, nil
}

// createEventCopy creates a deep copy of a CloudEvent
func createEventCopy(eventSource cloudevents.Event, eventType string) cloudevents.Event {
	var shkeptncontext string
	eventSource.Context.ExtensionAs("shkeptncontext", &shkeptncontext)
	var shkeptnphaseid string
	eventSource.Context.ExtensionAs("shkeptnphaseid", &shkeptnphaseid)
	var shkeptnphase string
	eventSource.Context.ExtensionAs("shkeptnphase", &shkeptnphase)
	var shkeptnstepid string
	eventSource.Context.ExtensionAs("shkeptnstepid", &shkeptnstepid)
	var shkeptnstep string
	eventSource.Context.ExtensionAs("shkeptnstep", &shkeptnstep)

	source, _ := url.Parse("shipyard-service")
	contentType := "application/json"

	event := cloudevents.Event{
		Context: cloudevents.EventContextV02{
			ID:          uuid.New().String(),
			Type:        eventType,
			Source:      types.URLRef{URL: *source},
			ContentType: &contentType,
			Extensions: map[string]interface{}{
				"shkeptncontext": shkeptncontext,
				"shkeptnphaseid": shkeptnphaseid,
				"shkeptnphase":   shkeptnphase,
				"shkeptnstepid":  shkeptnstepid,
				"shkeptnstep":    shkeptnstep,
			},
		}.AsV02(),
	}

	return event
}

// sendDoneEvent prepares a keptn done event and sends it to the eventbroker
func sendDoneEvent(receivedEvent cloudevents.Event, result string, message string, version *models.Version) error {

	doneEvent := createEventCopy(receivedEvent, "sh.keptn.events.done")

	eventData := doneEventData{
		Result:  result,
		Message: message,
	}

	if version != nil {
		eventData.Version = version.Version
	}

	doneEvent.Data = eventData

	endPoint, err := getServiceEndpoint(eventbroker)
	if err != nil {
		return errors.New("Failed to retrieve endpoint of eventbroker: %s" + err.Error())
	}

	if endPoint.Host == "" {
		return errors.New("Host of eventbroker not set")
	}

	transport, err := cloudeventshttp.New(
		cloudeventshttp.WithTarget(endPoint.String()),
		cloudeventshttp.WithEncoding(cloudeventshttp.StructuredV02),
	)
	if err != nil {
		return errors.New("Failed to create transport: " + err.Error())
	}

	client, err := client.New(transport)
	if err != nil {
		return errors.New("Failed to create HTTP client: " + err.Error())
	}

	if _, err := client.Send(context.Background(), doneEvent); err != nil {
		return errors.New("Failed to send cloudevent sh.keptn.events.done: " + err.Error())
	}

	return nil
}<|MERGE_RESOLUTION|>--- conflicted
+++ resolved
@@ -158,12 +158,8 @@
 	project := models.Project{}
 	project.ProjectName = eventData.Project
 	if err := client.createProject(project, logger); err != nil {
-<<<<<<< HEAD
 		logger.Error(err.Error())
 		return nil, fmt.Errorf("Creating project %s failed: %s", project.ProjectName, err.Error())
-=======
-		return nil, fmt.Errorf("Creating project %s failed. %s", project.ProjectName, err.Error())
->>>>>>> 3ea989c0
 	}
 	if err := websocketutil.WriteWSLog(ws, createEventCopy(event, "sh.keptn.events.log"), fmt.Sprintf("%s created", project.ProjectName), false, "INFO"); err != nil {
 		logger.Error(fmt.Sprintf("Could not write log to websocket: %s", err.Error()))
