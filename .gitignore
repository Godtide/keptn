.DS_Store
# Creds files
scripts/creds.json
install/scripts/*creds*.json
install/scripts/creds_dt.json

# Auto-generated files
install/manifests/gen/installer.yaml
install/manifests/gen/service_entries_oneagent.yml
install/manifests/gen/hosts
install/manifests/gen/service_entries
install/manifests/gen/k8s-jenkins-deployment.yml
install/manifests/gen/cr.yml
install/manifests/gen/config-domain.yaml
install/manifests/gen/istio-knative.yaml
install/scripts/logs/*.log
install/scripts/keptn-services/*

# Repositories forked by forkGitHubRepositories.sh
repositories
cli/vendor/*
api/vendor/*

# Built artifacts
*.exe
cli/onboarding-carts/*
configuration-service/cmd/configuration-service-server/__debug_bin

# IDE files
.vscode/
<<<<<<< HEAD

*/**/.idea/
=======
>>>>>>> 378b1cca
.idea/<|MERGE_RESOLUTION|>--- conflicted
+++ resolved
@@ -28,9 +28,6 @@
 
 # IDE files
 .vscode/
-<<<<<<< HEAD
 
 */**/.idea/
-=======
->>>>>>> 378b1cca
 .idea/