package websockethelper

import (
	"crypto/tls"
	"encoding/json"
	"errors"
	"fmt"
	"io"
	"log"
	"net/http"
	"net/url"
	"regexp"
	"strings"
	"time"

	"github.com/cloudevents/sdk-go/pkg/cloudevents"
	"github.com/gorilla/websocket"
	"github.com/keptn/keptn/cli/utils"
)

// MyCloudEvent represents a keptn cloud event
type MyCloudEvent struct {
	CloudEventsVersion string          `json:"cloudEventsVersion"`
	ContentType        string          `json:"contentType"`
	Data               json.RawMessage `json:"data"`
	EventID            string          `json:"eventID"`
	EventTime          string          `json:"eventTime"`
	EventType          string          `json:"eventType"`
	Type               string          `json:"type"`
	Source             string          `json:"source"`
}

// LogData represents log data
type LogData struct {
	Message   string `json:"message"`
	Terminate bool   `json:"terminate"`
	LogLevel  string `json:"loglevel"`
}

// incompleteCE is a helper type for unmarshalling the CE data
type incompleteCE struct {
	ConnData ConnectionData `json:"data"`
}

// ConnectionData stores ChannelInfo and Success data
type ConnectionData struct {
	ChannelInfo ChannelInfo `json:"channelInfo"`
}

// ChannelInfo stores a token and a channelID used for opening the websocket
type ChannelInfo struct {
	Token     string `json:"token"`
	ChannelID string `json:"channelID"`
}

// PrintWSContentCEResponse opens a websocket using the passed
// connection data (in form of a cloud event) and prints status data
func PrintWSContentCEResponse(responseCE *cloudevents.Event, apiEndPoint url.URL) error {

	connectionData := &ConnectionData{}
	err := responseCE.DataAs(connectionData)

	if err != nil {
		return err
	}
	return printWSContent(*connectionData, apiEndPoint)
}

// PrintWSContentByteResponse opens a websocket using the passed
// connection data (in form of a byte slice) and prints status data
func PrintWSContentByteResponse(response []byte, apiEndPoint url.URL) error {

	ceData := &incompleteCE{}
	err := json.Unmarshal(response, ceData)
	if err != nil {
		return err
	}

	return printWSContent(ceData.ConnData, apiEndPoint)
}

func printWSContent(connData ConnectionData, apiEndPoint url.URL) error {

	err := validateConnectionData(connData)
	if err != nil {
		return err
	}

	ws, _, err := openWS(connData, apiEndPoint)
	if err != nil {
		fmt.Println("Opening websocket failed")
		return err
	}
	// PrintLogLevel(LogData{Message: "Websocket successfully opened", LogLevel: "DEBUG"}, loglevel)
	defer ws.Close()

	return readAndPrintCE(ws)
}

func validateConnectionData(connData ConnectionData) error {
	if connData.ChannelInfo.Token == "" && connData.ChannelInfo.ChannelID == "" {
		return errors.New("Could not open websocket because Token or Channel ID are missing")
	}
	return nil
}

// openWS opens a websocket
func openWS(connData ConnectionData, apiEndPoint url.URL) (*websocket.Conn, *http.Response, error) {

<<<<<<< HEAD
	wsEndPoint := apiEndPoint
	wsEndPoint.Scheme = "ws"

	header := http.Header{}
	header.Add("Token", connData.ChannelInfo.Token)
	header.Add("Keptn-Ws-Channel-Id", connData.ChannelInfo.ChannelID)
	return websocket.DefaultDialer.Dial(wsEndPoint.String(), header)
=======
	wsEndPoint := controlEndPoint
	wsEndPoint.Scheme = "wss"

	header := http.Header{}
	header.Add("Token", connData.ChannelInfo.Token)
	header.Add("x-keptn-ws-channel-id", connData.ChannelInfo.ChannelID)
	if strings.Contains(controlEndPoint.String(), "xip.io") {

		regex := `\b(?:(?:25[0-5]|2[0-4][0-9]|[01]?[0-9][0-9]?)\.){3}(?:25[0-5]|2[0-4][0-9]|[01]?[0-9][0-9]?)\b`
		re := regexp.MustCompile(regex)
		ip := re.FindString(controlEndPoint.String())

		header.Add("Host", controlEndPoint.Host)
		wsEndPoint.Host = ip
	}
	dialer := websocket.DefaultDialer
	dialer.TLSClientConfig = &tls.Config{
		InsecureSkipVerify: true,
	}
	return dialer.Dial(wsEndPoint.String(), header)
>>>>>>> 7debdee9
}

// readAndPrintCE reads a cloud event from the websocket
func readAndPrintCE(ws *websocket.Conn) error {
	ws.SetReadDeadline(time.Now().Add(time.Minute))
	for {
		messageType, message, err := ws.ReadMessage()
		if messageType == 1 { // 1.. textmessage
			var messageCE MyCloudEvent
			dec := json.NewDecoder(strings.NewReader(string(message)))
			if err := dec.Decode(&messageCE); err == io.EOF {
				break
			} else if err != nil {
				log.Fatal(err)
			}
			if printCE(messageCE) {
				return nil
			}
		}
		if err != nil {
			log.Println("read: ", err)
			return err
		}

	}
	return nil
}

func printCE(ce MyCloudEvent) bool {
	var log LogData
	if err := json.Unmarshal(ce.Data, &log); err != nil {
		fmt.Println("JSON unmarshalling error. LogData format expected.")
		//return nil, err
	}
	switch ce.Type {
	case "sh.keptn.events.log":
		utils.PrintLogStringLevel(log.Message, log.LogLevel)
		return log.Terminate
	default:
		fmt.Println("type of event could not be processed")
	}
	return true
}<|MERGE_RESOLUTION|>--- conflicted
+++ resolved
@@ -107,28 +107,19 @@
 // openWS opens a websocket
 func openWS(connData ConnectionData, apiEndPoint url.URL) (*websocket.Conn, *http.Response, error) {
 
-<<<<<<< HEAD
 	wsEndPoint := apiEndPoint
-	wsEndPoint.Scheme = "ws"
+	wsEndPoint.Scheme = "wss"
 
 	header := http.Header{}
 	header.Add("Token", connData.ChannelInfo.Token)
 	header.Add("Keptn-Ws-Channel-Id", connData.ChannelInfo.ChannelID)
-	return websocket.DefaultDialer.Dial(wsEndPoint.String(), header)
-=======
-	wsEndPoint := controlEndPoint
-	wsEndPoint.Scheme = "wss"
-
-	header := http.Header{}
-	header.Add("Token", connData.ChannelInfo.Token)
-	header.Add("x-keptn-ws-channel-id", connData.ChannelInfo.ChannelID)
-	if strings.Contains(controlEndPoint.String(), "xip.io") {
+	if strings.Contains(apiEndPoint.String(), "xip.io") {
 
 		regex := `\b(?:(?:25[0-5]|2[0-4][0-9]|[01]?[0-9][0-9]?)\.){3}(?:25[0-5]|2[0-4][0-9]|[01]?[0-9][0-9]?)\b`
 		re := regexp.MustCompile(regex)
-		ip := re.FindString(controlEndPoint.String())
+		ip := re.FindString(apiEndPoint.String())
 
-		header.Add("Host", controlEndPoint.Host)
+		header.Add("Host", apiEndPoint.Host)
 		wsEndPoint.Host = ip
 	}
 	dialer := websocket.DefaultDialer
@@ -136,7 +127,6 @@
 		InsecureSkipVerify: true,
 	}
 	return dialer.Dial(wsEndPoint.String(), header)
->>>>>>> 7debdee9
 }
 
 // readAndPrintCE reads a cloud event from the websocket
