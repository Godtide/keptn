sudo: true

# Use node_js environnement
language: generic

# Cache Gcloud SDK between commands
cache:
  directories:
    - "$HOME/google-cloud-sdk/"

# Install services
services:
  - docker
  - go

# Set env vars
env:
  global:
    - GOOGLE_APPLICATION_CREDENTIALS=~/gcloud-service-key.json

<<<<<<< HEAD
jobs:
  include:
    - stage: master
      if: branch = master 
      script:
        # Install hub
        - sudo wget https://github.com/github/hub/releases/download/v2.6.0/hub-linux-amd64-2.6.0.tgz
        - tar -xzf hub-linux-amd64-2.6.0.tgz
        - sudo cp hub-linux-amd64-2.6.0/bin/hub /bin/
=======
script:
  # Execute Go tests
  - cd cli
  - go test ${gobuild_args} ./...
  - cd ..
  
  - export GITHUB_TOKEN=$GITHUB_TOKEN
>>>>>>> c7cc5201

        # Create K8s cluster
        - if [ ! -d "$HOME/google-cloud-sdk/bin" ]; then rm -rf $HOME/google-cloud-sdk; export CLOUDSDK_CORE_DISABLE_PROMPTS=1; curl https://sdk.cloud.google.com | bash; fi
        - source /home/travis/google-cloud-sdk/path.bash.inc
        - gcloud --quiet version
        - gcloud --quiet components update
        - gcloud --quiet components update kubectl
        - echo $GCLOUD_SERVICE_KEY | base64 --decode -i > ${HOME}/gcloud-service-key.json
        - gcloud auth activate-service-account --key-file ${HOME}/gcloud-service-key.json
        - gcloud --quiet config set project $PROJECT_NAME
        - gcloud --quiet config set container/cluster $CLUSTER_NAME
        - gcloud --quiet config set compute/zone ${CLOUDSDK_COMPUTE_ZONE}
        - gcloud container --project $PROJECT_NAME clusters create $CLUSTER_NAME --zone $CLOUDSDK_COMPUTE_ZONE --username "admin" --cluster-version "1.11.6-gke.2" --machine-type "n1-standard-8" --image-type "UBUNTU" --disk-type "pd-standard" --disk-size "100" --scopes "https://www.googleapis.com/auth/devstorage.read_only","https://www.googleapis.com/auth/logging.write","https://www.googleapis.com/auth/monitoring","https://www.googleapis.com/auth/servicecontrol","https://www.googleapis.com/auth/service.management.readonly","https://www.googleapis.com/auth/trace.append" --num-nodes "2" --enable-cloud-logging --enable-cloud-monitoring --no-enable-ip-alias --network "projects/sai-research/global/networks/default" --subnetwork "projects/sai-research/regions/$CLOUDSDK_REGION/subnetworks/default" --addons HorizontalPodAutoscaling,HttpLoadBalancing --no-enable-autoupgrade --no-enable-autorepair
        - gcloud container clusters get-credentials $CLUSTER_NAME --zone $CLOUDSDK_COMPUTE_ZONE --project $PROJECT_NAME
        - kubectl config view
        - set +e

        # Install sed
        - sudo apt install --reinstall sed
        
        # Run scripts in ~/keptn/install/scripts
        - cd install/scripts
        - ./forkGitHubRepositories.sh $GITHUB_ORG

        - cat ./creds.sav |sed 's~DYNATRACE_TENANT_PLACEHOLDER~'"$DT_TENANT"'~' |sed 's~DYNATRACE_API_TOKEN~'"$DT_API_TOKEN"'~' |sed 's~DYNATRACE_PAAS_TOKEN~'"$DT_PAAS_TOKEN"'~' |sed 's~GITHUB_USER_NAME_PLACEHOLDER~'"$GITHUB_USER_NAME"'~' |sed 's~PERSONAL_ACCESS_TOKEN_PLACEHOLDER~'"$GITHUB_TOKEN"'~' |sed 's~GITHUB_USER_EMAIL_PLACEHOLDER~'"$GITHUB_EMAIL"'~' |sed 's~GITHUB_ORG_PLACEHOLDER~'"$GITHUB_ORG"'~' >> creds.json
        - ./setupInfrastructure.sh
        
        # Test front-end keptn v.0.1
        #- export FRONT_END_DEV=$(kubectl describe svc front-end -n dev | grep "LoadBalancer Ingress:" | sed 's~LoadBalancer Ingress:[ \t]*~~')
        #- export FRONT_END_STAGING=$(kubectl describe svc front-end -n staging | grep "LoadBalancer Ingress:" | sed 's~LoadBalancer Ingress:[ \t]*~~')
        #- export FRONT_END_PRODUCTION=$(kubectl describe svc front-end -n production | grep "LoadBalancer Ingress:" | sed 's~LoadBalancer Ingress:[ \t]*~~')
        
        - export ISTIO_INGRESS=$(kubectl describe svc istio-ingressgateway -n istio-system | grep "LoadBalancer Ingress:" | sed 's~LoadBalancer Ingress:[ \t]*~~')
        
        - export EVENT_BROKER_NAME=$(kubectl describe ksvc event-broker -n keptn | grep -m 1 "Name:" | sed 's~Name:[ \t]*~~')
        - ./../../test/assertEquals.sh $EVENT_BROKER_NAME event-broker
        
        #- cat ../test/keptn.postman_environment.json |sed 's~FRONT_END_DEV_PLACEHOLDER~'"$FRONT_END_DEV"'~' |sed 's~FRONT_END_STAGING_PLACEHOLDER~'"$FRONT_END_STAGING"'~' |sed 's~FRONT_END_PRODUCTION_PLACEHOLDER~'"$FRONT_END_PRODUCTION"'~' |sed 's~ISTIO_INGRESS_PLACEHOLDER~'"$ISTIO_INGRESS"'~' >> ../test/env.json
        #- npm install newman
        #- node_modules/.bin/newman run ../test/keptn.postman_collection.json -e ../test/env.json
        
        # Clean up cluster
        #- ./cleanupCluster.sh

        # Delete K8s cluster
        - gcloud container clusters delete $CLUSTER_NAME --zone $CLOUDSDK_COMPUTE_ZONE --project $PROJECT_NAME --quiet

    - stage: pr
      if: type = pull_request
      script:
        - if [ ! -d "$HOME/google-cloud-sdk/bin" ]; then rm -rf $HOME/google-cloud-sdk; export CLOUDSDK_CORE_DISABLE_PROMPTS=1; curl https://sdk.cloud.google.com | bash; fi
        - source /home/travis/google-cloud-sdk/path.bash.inc
        - gcloud --quiet version
        - gcloud --quiet components update
        - gcloud --quiet components update kubectl
        - echo $GCLOUD_SERVICE_KEY | base64 --decode -i > ${HOME}/gcloud-service-key.json
        - gcloud auth activate-service-account --key-file ${HOME}/gcloud-service-key.json
        - gcloud container clusters get-credentials keptn-pr-statuscheck --zone us-central1-a --project sai-research
        - export GCLOUD_USER=$(gcloud config get-value account)
        - kubectl create clusterrolebinding travis-cluster-admin-binding --clusterrole=cluster-admin --user=$GCLOUD_USER
        - export REGISTRY_URL=$(kubectl describe svc docker-registry -n cicd | grep "IP:" | sed 's~IP:[ \t]*~~')
        - cd ./install/scripts/
        - ./setupKnative.sh $JENKINS_USER $JENKINS_PASSWORD $REGISTRY_URL
        - export EVENT_BROKER_NAME=$(kubectl describe ksvc event-broker -n keptn | grep -m 1 "Name:" | sed 's~Name:[ \t]*~~')
        - ./../../test/assertEquals.sh $EVENT_BROKER_NAME event-broker
        # execute GO tests
        - cd ../../cli/ 
        - go test -v ./...

      after_script:
        - sleep 30
        - kubectl delete pods,svc,deployments --all -n keptn
        - kubectl delete channel --all -n keptn
        - kubectl delete clusterchannelprovisioner --all -n keptn
        - kubectl delete ns knative-build knative-eventing knative-monitoring knative-serving knative-sources
        - kubectl delete clusterrolebinding travis-cluster-admin-binding<|MERGE_RESOLUTION|>--- conflicted
+++ resolved
@@ -18,7 +18,7 @@
   global:
     - GOOGLE_APPLICATION_CREDENTIALS=~/gcloud-service-key.json
 
-<<<<<<< HEAD
+
 jobs:
   include:
     - stage: master
@@ -28,16 +28,6 @@
         - sudo wget https://github.com/github/hub/releases/download/v2.6.0/hub-linux-amd64-2.6.0.tgz
         - tar -xzf hub-linux-amd64-2.6.0.tgz
         - sudo cp hub-linux-amd64-2.6.0/bin/hub /bin/
-=======
-script:
-  # Execute Go tests
-  - cd cli
-  - go test ${gobuild_args} ./...
-  - cd ..
-  
-  - export GITHUB_TOKEN=$GITHUB_TOKEN
->>>>>>> c7cc5201
-
         # Create K8s cluster
         - if [ ! -d "$HOME/google-cloud-sdk/bin" ]; then rm -rf $HOME/google-cloud-sdk; export CLOUDSDK_CORE_DISABLE_PROMPTS=1; curl https://sdk.cloud.google.com | bash; fi
         - source /home/travis/google-cloud-sdk/path.bash.inc
